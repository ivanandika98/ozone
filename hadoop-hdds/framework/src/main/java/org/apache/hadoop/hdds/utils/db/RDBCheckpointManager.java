--- conflicted
+++ resolved
@@ -96,7 +96,6 @@
     return null;
   }
 
-<<<<<<< HEAD
   /**
    * Create RocksDB snapshot by saving a checkpoint to a directory.
    *
@@ -107,10 +106,8 @@
     return createCheckpoint(parentDir, null);
   }
 
-=======
   @Override
   public void close() throws IOException {
     checkpoint.close();
   }
->>>>>>> 4e364001
 }