/*
 * Licensed to the Apache Software Foundation (ASF) under one
 * or more contributor license agreements.  See the NOTICE file
 * distributed with this work for additional information
 * regarding copyright ownership.  The ASF licenses this file
 * to you under the Apache License, Version 2.0 (the
 * "License"); you may not use this file except in compliance
 *  with the License.  You may obtain a copy of the License at
 *
 *      http://www.apache.org/licenses/LICENSE-2.0
 *
 *  Unless required by applicable law or agreed to in writing, software
 *  distributed under the License is distributed on an "AS IS" BASIS,
 *  WITHOUT WARRANTIES OR CONDITIONS OF ANY KIND, either express or implied.
 *  See the License for the specific language governing permissions and
 *  limitations under the License.
 */

package org.apache.hadoop.hdds.scm.storage;

import java.io.EOFException;
import java.io.IOException;
import java.io.InputStream;
import java.time.Instant;
import java.util.ArrayList;
import java.util.Arrays;
import java.util.List;
import java.util.concurrent.TimeUnit;
import java.util.concurrent.atomic.AtomicReference;
import java.util.function.Function;

import com.google.common.base.Preconditions;
import org.apache.hadoop.hdds.client.BlockID;
import org.apache.hadoop.hdds.client.StandaloneReplicationConfig;
import org.apache.hadoop.hdds.protocol.datanode.proto.ContainerProtos.ContainerCommandResponseProto;
import org.apache.hadoop.hdds.protocol.datanode.proto.ContainerProtos.BlockData;
import org.apache.hadoop.hdds.protocol.datanode.proto.ContainerProtos.ChunkInfo;
import org.apache.hadoop.hdds.protocol.datanode.proto.ContainerProtos.DatanodeBlockID;
import org.apache.hadoop.hdds.protocol.datanode.proto.ContainerProtos.GetBlockResponseProto;
import org.apache.hadoop.hdds.protocol.proto.HddsProtos;
import org.apache.hadoop.hdds.scm.OzoneClientConfig;
import org.apache.hadoop.hdds.scm.XceiverClientFactory;
import org.apache.hadoop.hdds.scm.XceiverClientSpi;
import org.apache.hadoop.hdds.scm.XceiverClientSpi.Validator;
import org.apache.hadoop.hdds.scm.client.HddsClientUtils;
import org.apache.hadoop.hdds.scm.container.common.helpers.StorageContainerException;
import org.apache.hadoop.hdds.scm.pipeline.Pipeline;
import org.apache.hadoop.hdds.security.exception.SCMSecurityException;
import org.apache.hadoop.hdds.security.token.OzoneBlockTokenIdentifier;
import org.apache.hadoop.io.retry.RetryPolicy;
import org.apache.hadoop.security.token.Token;

import com.google.common.annotations.VisibleForTesting;
import org.apache.ratis.thirdparty.io.grpc.Status;
import org.slf4j.Logger;
import org.slf4j.LoggerFactory;

import static org.apache.hadoop.hdds.client.ReplicationConfig.getLegacyFactor;

/**
 * An {@link InputStream} called from KeyInputStream to read a block from the
 * container.
 * This class encapsulates all state management for iterating
 * through the sequence of chunks through {@link ChunkInputStream}.
 */
public class BlockInputStream extends BlockExtendedInputStream {

  public static final Logger LOG =
      LoggerFactory.getLogger(BlockInputStream.class);

  private final BlockID blockID;
  private long length;
  private final BlockLocationInfo blockInfo;
  private final AtomicReference<Pipeline> pipelineRef =
      new AtomicReference<>();
  private final AtomicReference<Token<OzoneBlockTokenIdentifier>> tokenRef =
      new AtomicReference<>();
  private final boolean verifyChecksum;
  private XceiverClientFactory xceiverClientFactory;
  private XceiverClientSpi xceiverClient;
  private boolean initialized = false;
  // TODO: do we need to change retrypolicy based on exception.
  private final RetryPolicy retryPolicy;

  private int retries;

  // List of ChunkInputStreams, one for each chunk in the block
  private List<ChunkInputStream> chunkStreams;

  // chunkOffsets[i] stores the index of the first data byte in
  // chunkStream i w.r.t the block data.
  // Let’s say we have chunk size as 40 bytes. And let's say the parent
  // block stores data from index 200 and has length 400.
  // The first 40 bytes of this block will be stored in chunk[0], next 40 in
  // chunk[1] and so on. But since the chunkOffsets are w.r.t the block only
  // and not the key, the values in chunkOffsets will be [0, 40, 80,....].
  private long[] chunkOffsets = null;

  // Index of the chunkStream corresponding to the current position of the
  // BlockInputStream i.e offset of the data to be read next from this block
  private int chunkIndex;

  // Position of the BlockInputStream is maintained by this variable till
  // the stream is initialized. This position is w.r.t to the block only and
  // not the key.
  // For the above example, if we seek to position 240 before the stream is
  // initialized, then value of blockPosition will be set to 40.
  // Once, the stream is initialized, the position of the stream
  // will be determined by the current chunkStream and its position.
  private long blockPosition = 0;

  // Tracks the chunkIndex corresponding to the last blockPosition so that it
  // can be reset if a new position is seeked.
  private int chunkIndexOfPrevPosition;

  private final Function<BlockID, BlockLocationInfo> refreshFunction;

  public BlockInputStream(
      BlockLocationInfo blockInfo,
      Pipeline pipeline,
      Token<OzoneBlockTokenIdentifier> token,
      XceiverClientFactory xceiverClientFactory,
      Function<BlockID, BlockLocationInfo> refreshFunction,
<<<<<<< HEAD
      OzoneClientConfig config) {
    this.blockInfo = blockInfo;
    this.blockID = blockInfo.getBlockID();
    this.length = blockInfo.getLength();
=======
      OzoneClientConfig config) throws IOException {
    this.blockID = blockId;
    this.length = blockLen;
>>>>>>> 3e70cf41
    setPipeline(pipeline);
    tokenRef.set(token);
    this.verifyChecksum = config.isChecksumVerify();
    this.xceiverClientFactory = xceiverClientFactory;
    this.refreshFunction = refreshFunction;
    this.retryPolicy =
        HddsClientUtils.createRetryPolicy(config.getMaxReadRetryCount(),
            TimeUnit.SECONDS.toMillis(config.getReadRetryInterval()));
  }

  // only for unit tests
  public BlockInputStream(BlockID blockId, long blockLen, Pipeline pipeline,
                          Token<OzoneBlockTokenIdentifier> token,
                          XceiverClientFactory xceiverClientFactory,
                          OzoneClientConfig config
<<<<<<< HEAD
  ) {
    this(new BlockLocationInfo(new BlockLocationInfo.Builder().setBlockID(blockId).setLength(blockLen)),
        pipeline, token, xceiverClientFactory, null, config);
=======
  ) throws IOException {
    this(blockId, blockLen, pipeline, token,
        xceiverClientFactory, null, config);
>>>>>>> 3e70cf41
  }

  /**
   * Initialize the BlockInputStream. Get the BlockData (list of chunks) from
   * the Container and create the ChunkInputStreams for each Chunk in the Block.
   */
  public synchronized void initialize() throws IOException {

    // Pre-check that the stream has not been intialized already
    if (initialized) {
      return;
    }

    BlockData blockData = null;
    List<ChunkInfo> chunks = null;
    IOException catchEx = null;
    do {
      try {
        blockData = getBlockData();
        chunks = blockData.getChunksList();
        if (blockInfo != null && blockInfo.isUnderConstruction()) {
          // use the block length from DN if block is under construction.
          length = blockData.getSize();
        }
        break;
        // If we get a StorageContainerException or an IOException due to
        // datanodes are not reachable, refresh to get the latest pipeline
        // info and retry.
        // Otherwise, just retry according to the retry policy.
      } catch (SCMSecurityException ex) {
        throw ex;
      } catch (StorageContainerException ex) {
        refreshBlockInfo(ex);
        catchEx = ex;
      } catch (IOException ex) {
        LOG.debug("Retry to get chunk info fail", ex);
        if (isConnectivityIssue(ex)) {
          refreshBlockInfo(ex);
        }
        catchEx = ex;
      }
    } while (shouldRetryRead(catchEx));

    if (chunks == null) {
      throw catchEx;
    } else {
      // Reset retry count if we get chunks successfully.
      retries = 0;
    }

    if (!chunks.isEmpty()) {
      // For each chunk in the block, create a ChunkInputStream and compute
      // its chunkOffset
      this.chunkOffsets = new long[chunks.size()];
      long tempOffset = 0;

      this.chunkStreams = new ArrayList<>(chunks.size());
      for (int i = 0; i < chunks.size(); i++) {
        addStream(chunks.get(i));
        chunkOffsets[i] = tempOffset;
        tempOffset += chunks.get(i).getLen();
      }

      initialized = true;
      this.chunkIndex = 0;

      if (blockPosition > 0) {
        // Stream was seeked to blockPosition before initialization. Seek to the
        // blockPosition now.
        seek(blockPosition);
      }
    }
  }

  /**
   * Check if this exception is because datanodes are not reachable.
   */
  private boolean isConnectivityIssue(IOException ex) {
    return Status.fromThrowable(ex).getCode() == Status.UNAVAILABLE.getCode();
  }

  private void refreshBlockInfo(IOException cause) throws IOException {
    LOG.info("Attempting to update pipeline and block token for block {} from pipeline {}: {}",
        blockID, pipelineRef.get().getId(), cause.getMessage());
    if (refreshFunction != null) {
      LOG.debug("Re-fetching pipeline and block token for block {}", blockID);
      BlockLocationInfo blockLocationInfo = refreshFunction.apply(blockID);
      if (blockLocationInfo == null) {
        LOG.warn("No new block location info for block {}", blockID);
      } else {
        setPipeline(blockLocationInfo.getPipeline());
        LOG.info("New pipeline for block {}: {}", blockID,
            blockLocationInfo.getPipeline());

        tokenRef.set(blockLocationInfo.getToken());
        if (blockLocationInfo.getToken() != null) {
          OzoneBlockTokenIdentifier tokenId = new OzoneBlockTokenIdentifier();
          tokenId.readFromByteArray(tokenRef.get().getIdentifier());
          LOG.info("A new token is added for block {}. Expiry: {}",
              blockID, Instant.ofEpochMilli(tokenId.getExpiryDate()));
        }
      }
    } else {
      throw cause;
    }
  }

  /**
   * Send RPC call to get the block info from the container.
   * @return BlockData.
   */
  protected BlockData getBlockData() throws IOException {
    acquireClient();
    try {
      return getBlockDataUsingClient();
    } finally {
      releaseClient();
    }
  }

<<<<<<< HEAD
  /**
   * Send RPC call to get the block info from the container.
   * @return BlockData.
   */
  protected BlockData getBlockDataUsingClient() throws IOException {
    final Pipeline pipeline = xceiverClient.getPipeline();

    if (LOG.isDebugEnabled()) {
      LOG.debug("Initializing BlockInputStream for get key to access block {}",
          blockID);
    }

    DatanodeBlockID.Builder blkIDBuilder =
        DatanodeBlockID.newBuilder().setContainerID(blockID.getContainerID())
            .setLocalID(blockID.getLocalID())
            .setBlockCommitSequenceId(blockID.getBlockCommitSequenceId());

    int replicaIndex = pipeline.getReplicaIndex(pipeline.getClosestNode());
    if (replicaIndex > 0) {
      blkIDBuilder.setReplicaIndex(replicaIndex);
    }

    GetBlockResponseProto response = ContainerProtocolCalls.getBlock(
        xceiverClient, VALIDATORS, blkIDBuilder.build(), tokenRef.get());
    return response.getBlockData();
=======
  @VisibleForTesting
  protected List<ChunkInfo> getChunkInfoListUsingClient() throws IOException {
    Pipeline pipeline = pipelineRef.get();
    if (LOG.isDebugEnabled()) {
      LOG.debug("Initializing BlockInputStream for get key to access {} with pipeline {}.",
          blockID.getContainerID(), pipeline);
    }

    GetBlockResponseProto response = ContainerProtocolCalls.getBlock(
        xceiverClient, VALIDATORS, blockID, tokenRef.get(), pipeline.getReplicaIndexes());

    return response.getBlockData().getChunksList();
>>>>>>> 3e70cf41
  }

  private void setPipeline(Pipeline pipeline) throws IOException {
    if (pipeline == null) {
      return;
    }
    long replicaIndexes = pipeline.getNodes().stream().mapToInt(pipeline::getReplicaIndex).distinct().count();

    if (replicaIndexes > 1) {
      throw new IOException(String.format("Pipeline: %s has nodes containing different replica indexes.",
          pipeline));
    }

    // irrespective of the container state, we will always read via Standalone
    // protocol.
    boolean okForRead =
        pipeline.getType() == HddsProtos.ReplicationType.STAND_ALONE
            || pipeline.getType() == HddsProtos.ReplicationType.EC;
    Pipeline readPipeline = okForRead ? pipeline : Pipeline.newBuilder(pipeline)
        .setReplicationConfig(StandaloneReplicationConfig.getInstance(
            getLegacyFactor(pipeline.getReplicationConfig())))
        .build();
    pipelineRef.set(readPipeline);
  }

  private static final List<Validator> VALIDATORS
      = ContainerProtocolCalls.toValidatorList(
          (request, response) -> validate(response));

  private static void validate(ContainerCommandResponseProto response)
      throws IOException {
    if (!response.hasGetBlock()) {
      throw new IllegalArgumentException("Not GetBlock: response=" + response);
    }
    final GetBlockResponseProto b = response.getGetBlock();
    final long blockLength = b.getBlockData().getSize();
    final List<ChunkInfo> chunks = b.getBlockData().getChunksList();
    for (int i = 0; i < chunks.size(); i++) {
      final ChunkInfo c = chunks.get(i);
      // HDDS-10682 caused an empty chunk to get written to the end of some EC blocks. Due to this
      // validation, these blocks will not be readable. In the EC case, the empty chunk is always
      // the last chunk and the offset is the block length. We can safely ignore this case and not fail.
      if (c.getLen() <= 0 && i == chunks.size() - 1 && c.getOffset() == blockLength) {
        DatanodeBlockID blockID = b.getBlockData().getBlockID();
        LOG.warn("The last chunk is empty for container/block {}/{} with an offset of the block length. " +
            "Likely due to HDDS-10682. This is safe to ignore.", blockID.getContainerID(), blockID.getLocalID());
      } else if (c.getLen() <= 0) {
        throw new IOException("Failed to get chunkInfo["
            + i + "]: len == " + c.getLen());
      }
    }
  }

  private void acquireClient() throws IOException {
    if (xceiverClientFactory != null && xceiverClient == null) {
      final Pipeline pipeline = pipelineRef.get();
      try {
        xceiverClient = xceiverClientFactory.acquireClientForReadData(pipeline);
      } catch (IOException ioe) {
        LOG.warn("Failed to acquire client for pipeline {}, block {}",
            pipeline, blockID);
        throw ioe;
      }
    }
  }

  /**
   * Append another ChunkInputStream to the end of the list. Note that the
   * ChunkInputStream is only created here. The chunk will be read from the
   * Datanode only when a read operation is performed on for that chunk.
   */
  protected synchronized void addStream(ChunkInfo chunkInfo) {
    chunkStreams.add(createChunkInputStream(chunkInfo));
  }

  protected ChunkInputStream createChunkInputStream(ChunkInfo chunkInfo) {
    return new ChunkInputStream(chunkInfo, blockID,
        xceiverClientFactory, pipelineRef::get, verifyChecksum, tokenRef::get);
  }

  @Override
  protected synchronized int readWithStrategy(ByteReaderStrategy strategy)
      throws IOException {
    Preconditions.checkArgument(strategy != null);
    if (!initialized) {
      initialize();
    }

    checkOpen();
    int totalReadLen = 0;
    int len = strategy.getTargetLength();
    while (len > 0) {
      // if we are at the last chunk and have read the entire chunk, return
      if (chunkStreams.size() == 0 ||
          (chunkStreams.size() - 1 <= chunkIndex &&
              chunkStreams.get(chunkIndex)
                  .getRemaining() == 0)) {
        return totalReadLen == 0 ? EOF : totalReadLen;
      }

      // Get the current chunkStream and read data from it
      ChunkInputStream current = chunkStreams.get(chunkIndex);
      int numBytesToRead = Math.min(len, (int)current.getRemaining());
      int numBytesRead;
      try {
        numBytesRead = strategy.readFromBlock(current, numBytesToRead);
        retries = 0;
        // If we get a StorageContainerException or an IOException due to
        // datanodes are not reachable, refresh to get the latest pipeline
        // info and retry.
        // Otherwise, just retry according to the retry policy.
      } catch (SCMSecurityException ex) {
        throw ex;
      } catch (StorageContainerException e) {
        if (shouldRetryRead(e)) {
          handleReadError(e);
          continue;
        } else {
          throw e;
        }
      } catch (IOException ex) {
        if (shouldRetryRead(ex)) {
          if (isConnectivityIssue(ex)) {
            handleReadError(ex);
          } else {
            current.releaseClient();
          }
          continue;
        } else {
          throw ex;
        }
      }

      if (numBytesRead != numBytesToRead) {
        // This implies that there is either data loss or corruption in the
        // chunk entries. Even EOF in the current stream would be covered in
        // this case.
        throw new IOException(String.format(
            "Inconsistent read for chunkName=%s length=%d numBytesToRead= %d " +
                "numBytesRead=%d", current.getChunkName(), current.getLength(),
            numBytesToRead, numBytesRead));
      }
      totalReadLen += numBytesRead;
      len -= numBytesRead;
      if (current.getRemaining() <= 0 &&
          ((chunkIndex + 1) < chunkStreams.size())) {
        chunkIndex += 1;
      }
    }
    return totalReadLen;
  }

  /**
   * Seeks the BlockInputStream to the specified position. If the stream is
   * not initialized, save the seeked position via blockPosition. Otherwise,
   * update the position in 2 steps:
   *    1. Updating the chunkIndex to the chunkStream corresponding to the
   *    seeked position.
   *    2. Seek the corresponding chunkStream to the adjusted position.
   *
   * Let’s say we have chunk size as 40 bytes. And let's say the parent block
   * stores data from index 200 and has length 400. If the key was seeked to
   * position 90, then this block will be seeked to position 90.
   * When seek(90) is called on this blockStream, then
   *    1. chunkIndex will be set to 2 (as indices 80 - 120 reside in chunk[2]).
   *    2. chunkStream[2] will be seeked to position 10
   *       (= 90 - chunkOffset[2] (= 80)).
   */
  @Override
  public synchronized void seek(long pos) throws IOException {
    if (!initialized) {
      // Stream has not been initialized yet. Save the position so that it
      // can be seeked when the stream is initialized.
      blockPosition = pos;
      return;
    }

    checkOpen();
    if (pos < 0 || pos > length) {
      if (pos == 0) {
        // It is possible for length and pos to be zero in which case
        // seek should return instead of throwing exception
        return;
      }
      throw new EOFException(
          "EOF encountered at pos: " + pos + " for block: " + blockID);
    }

    if (chunkIndex >= chunkStreams.size()) {
      chunkIndex = Arrays.binarySearch(chunkOffsets, pos);
    } else if (pos < chunkOffsets[chunkIndex]) {
      chunkIndex =
          Arrays.binarySearch(chunkOffsets, 0, chunkIndex, pos);
    } else if (pos >= chunkOffsets[chunkIndex] + chunkStreams
        .get(chunkIndex).getLength()) {
      chunkIndex = Arrays.binarySearch(chunkOffsets,
          chunkIndex + 1, chunkStreams.size(), pos);
    }
    if (chunkIndex < 0) {
      // Binary search returns -insertionPoint - 1  if element is not present
      // in the array. insertionPoint is the point at which element would be
      // inserted in the sorted array. We need to adjust the chunkIndex
      // accordingly so that chunkIndex = insertionPoint - 1
      chunkIndex = -chunkIndex - 2;
    }

    // Reset the previous chunkStream's position
    chunkStreams.get(chunkIndexOfPrevPosition).resetPosition();

    // Reset all the chunkStreams above the chunkIndex. We do this to reset
    // any previous reads which might have updated the chunkPosition.
    for (int index =  chunkIndex + 1; index < chunkStreams.size(); index++) {
      chunkStreams.get(index).seek(0);
    }
    // seek to the proper offset in the ChunkInputStream
    chunkStreams.get(chunkIndex).seek(pos - chunkOffsets[chunkIndex]);
    chunkIndexOfPrevPosition = chunkIndex;
  }

  @Override
  public synchronized long getPos() {
    if (length == 0) {
      return 0;
    }

    if (!initialized) {
      // The stream is not initialized yet. Return the blockPosition
      return blockPosition;
    } else {
      return chunkOffsets[chunkIndex] + chunkStreams.get(chunkIndex).getPos();
    }
  }

  @Override
  public boolean seekToNewSource(long targetPos) throws IOException {
    return false;
  }

  @Override
  public synchronized void close() {
    releaseClient();
    xceiverClientFactory = null;

    final List<ChunkInputStream> inputStreams = this.chunkStreams;
    if (inputStreams != null) {
      for (ChunkInputStream is : inputStreams) {
        is.close();
      }
    }
  }

  private void releaseClient() {
    if (xceiverClientFactory != null && xceiverClient != null) {
      xceiverClientFactory.releaseClientForReadData(xceiverClient, false);
      xceiverClient = null;
    }
  }

  /**
   * Checks if the stream is open.  If not, throw an exception.
   *
   * @throws IOException if stream is closed
   */
  protected synchronized void checkOpen() throws IOException {
    if (xceiverClientFactory == null) {
      throw new IOException("BlockInputStream has been closed.");
    }
  }

  @Override
  public BlockID getBlockID() {
    return blockID;
  }

  @Override
  public long getLength() {
    return length;
  }

  @VisibleForTesting
  synchronized int getChunkIndex() {
    return chunkIndex;
  }

  @VisibleForTesting
  synchronized long getBlockPosition() {
    return blockPosition;
  }

  @Override
  public synchronized void unbuffer() {
    storePosition();
    releaseClient();

    final List<ChunkInputStream> inputStreams = this.chunkStreams;
    if (inputStreams != null) {
      for (ChunkInputStream is : inputStreams) {
        is.unbuffer();
      }
    }
  }

  private synchronized void storePosition() {
    blockPosition = getPos();
  }

  private boolean shouldRetryRead(IOException cause) throws IOException {
    RetryPolicy.RetryAction retryAction;
    try {
      retryAction = retryPolicy.shouldRetry(cause, ++retries, 0, true);
    } catch (IOException e) {
      throw e;
    } catch (Exception e) {
      throw new IOException(e);
    }
    if (retryAction.action == RetryPolicy.RetryAction.RetryDecision.RETRY) {
      if (retryAction.delayMillis > 0) {
        try {
          LOG.debug("Retry read after {}ms", retryAction.delayMillis);
          Thread.sleep(retryAction.delayMillis);
        } catch (InterruptedException e) {
          Thread.currentThread().interrupt();
          String msg = "Interrupted: action=" + retryAction.action + ", retry policy=" + retryPolicy;
          throw new IOException(msg, e);
        }
      }
      return true;
    }
    return false;
  }

  private void handleReadError(IOException cause) throws IOException {
    releaseClient();
    final List<ChunkInputStream> inputStreams = this.chunkStreams;
    if (inputStreams != null) {
      for (ChunkInputStream is : inputStreams) {
        is.releaseClient();
      }
    }

    refreshBlockInfo(cause);
  }

  @VisibleForTesting
  public synchronized List<ChunkInputStream> getChunkStreams() {
    return chunkStreams;
  }

}<|MERGE_RESOLUTION|>--- conflicted
+++ resolved
@@ -121,16 +121,10 @@
       Token<OzoneBlockTokenIdentifier> token,
       XceiverClientFactory xceiverClientFactory,
       Function<BlockID, BlockLocationInfo> refreshFunction,
-<<<<<<< HEAD
-      OzoneClientConfig config) {
+      OzoneClientConfig config) throws IOException {
     this.blockInfo = blockInfo;
     this.blockID = blockInfo.getBlockID();
     this.length = blockInfo.getLength();
-=======
-      OzoneClientConfig config) throws IOException {
-    this.blockID = blockId;
-    this.length = blockLen;
->>>>>>> 3e70cf41
     setPipeline(pipeline);
     tokenRef.set(token);
     this.verifyChecksum = config.isChecksumVerify();
@@ -146,15 +140,9 @@
                           Token<OzoneBlockTokenIdentifier> token,
                           XceiverClientFactory xceiverClientFactory,
                           OzoneClientConfig config
-<<<<<<< HEAD
-  ) {
+  ) throws IOException {
     this(new BlockLocationInfo(new BlockLocationInfo.Builder().setBlockID(blockId).setLength(blockLen)),
         pipeline, token, xceiverClientFactory, null, config);
-=======
-  ) throws IOException {
-    this(blockId, blockLen, pipeline, token,
-        xceiverClientFactory, null, config);
->>>>>>> 3e70cf41
   }
 
   /**
@@ -275,14 +263,12 @@
     }
   }
 
-<<<<<<< HEAD
   /**
    * Send RPC call to get the block info from the container.
    * @return BlockData.
    */
   protected BlockData getBlockDataUsingClient() throws IOException {
-    final Pipeline pipeline = xceiverClient.getPipeline();
-
+    Pipeline pipeline = pipelineRef.get();
     if (LOG.isDebugEnabled()) {
       LOG.debug("Initializing BlockInputStream for get key to access block {}",
           blockID);
@@ -299,22 +285,8 @@
     }
 
     GetBlockResponseProto response = ContainerProtocolCalls.getBlock(
-        xceiverClient, VALIDATORS, blkIDBuilder.build(), tokenRef.get());
+        xceiverClient, VALIDATORS, blockID, tokenRef.get(), pipeline.getReplicaIndexes());
     return response.getBlockData();
-=======
-  @VisibleForTesting
-  protected List<ChunkInfo> getChunkInfoListUsingClient() throws IOException {
-    Pipeline pipeline = pipelineRef.get();
-    if (LOG.isDebugEnabled()) {
-      LOG.debug("Initializing BlockInputStream for get key to access {} with pipeline {}.",
-          blockID.getContainerID(), pipeline);
-    }
-
-    GetBlockResponseProto response = ContainerProtocolCalls.getBlock(
-        xceiverClient, VALIDATORS, blockID, tokenRef.get(), pipeline.getReplicaIndexes());
-
-    return response.getBlockData().getChunksList();
->>>>>>> 3e70cf41
   }
 
   private void setPipeline(Pipeline pipeline) throws IOException {
