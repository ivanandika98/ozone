/**
 * Licensed to the Apache Software Foundation (ASF) under one
 * or more contributor license agreements.  See the NOTICE file
 * distributed with this work for additional information
 * regarding copyright ownership.  The ASF licenses this file
 * to you under the Apache License, Version 2.0 (the
 * "License"); you may not use this file except in compliance
 * with the License.  You may obtain a copy of the License at
 * <p>
 * http://www.apache.org/licenses/LICENSE-2.0
 * <p>
 * Unless required by applicable law or agreed to in writing, software
 * distributed under the License is distributed on an "AS IS" BASIS,
 * WITHOUT WARRANTIES OR CONDITIONS OF ANY KIND, either express or implied.
 * See the License for the specific language governing permissions and
 * limitations under the License.
 */

package org.apache.hadoop.hdds.scm.safemode;

import org.apache.hadoop.hdds.HddsConfigKeys;
import org.apache.hadoop.hdds.conf.OzoneConfiguration;
import org.apache.hadoop.hdds.scm.block.BlockManager;
import org.apache.hadoop.hdds.scm.block.BlockManagerImpl;
import org.apache.hadoop.hdds.scm.container.ContainerManager;
import org.apache.hadoop.hdds.scm.container.MockNodeManager;
import org.apache.hadoop.hdds.scm.container.ReplicationManager;
import org.apache.hadoop.hdds.scm.container.ReplicationManager.ReplicationManagerConfiguration;
import org.apache.hadoop.hdds.scm.PlacementPolicy;
import org.apache.hadoop.hdds.scm.events.SCMEvents;
import org.apache.hadoop.hdds.scm.node.NodeManager;
import org.apache.hadoop.hdds.scm.pipeline.PipelineManager;
import org.apache.hadoop.hdds.scm.pipeline.SCMPipelineManager;
import org.apache.hadoop.hdds.scm.server.SCMClientProtocolServer;
import org.apache.hadoop.hdds.server.events.EventQueue;
import org.apache.hadoop.ozone.lock.LockManager;
import org.apache.hadoop.test.GenericTestUtils;
import org.junit.Assert;
import org.junit.Test;
import org.mockito.Mockito;

import java.util.HashSet;

/**
 * Tests SafeModeHandler behavior.
 */
public class TestSafeModeHandler {


  private OzoneConfiguration configuration;
  private SCMClientProtocolServer scmClientProtocolServer;
  private ReplicationManager replicationManager;
  private BlockManager blockManager;
  private SafeModeHandler safeModeHandler;
  private EventQueue eventQueue;
  private SCMSafeModeManager.SafeModeStatus safeModeStatus;
  private PipelineManager scmPipelineManager;
  private NodeManager nodeManager;

  public void setup(boolean enabled) {
    configuration = new OzoneConfiguration();
    configuration.setBoolean(HddsConfigKeys.HDDS_SCM_SAFEMODE_ENABLED,
        enabled);
    configuration.set(HddsConfigKeys.HDDS_SCM_WAIT_TIME_AFTER_SAFE_MODE_EXIT,
        "3s");
    scmClientProtocolServer =
        Mockito.mock(SCMClientProtocolServer.class);
    eventQueue = new EventQueue();
    final ContainerManager containerManager =
        Mockito.mock(ContainerManager.class);
    Mockito.when(containerManager.getContainerIDs())
        .thenReturn(new HashSet<>());
    nodeManager = new MockNodeManager(false, 0);
    replicationManager = new ReplicationManager(
        new ReplicationManagerConfiguration(),
<<<<<<< HEAD
        containerManager, Mockito.mock(ContainerPlacementPolicy.class),
        eventQueue, new LockManager(configuration), nodeManager);
=======
        containerManager, Mockito.mock(PlacementPolicy.class),
        eventQueue, new LockManager(configuration));
>>>>>>> 63fde40d
    scmPipelineManager = Mockito.mock(SCMPipelineManager.class);
    blockManager = Mockito.mock(BlockManagerImpl.class);
    safeModeHandler = new SafeModeHandler(configuration);
    safeModeHandler.notifyImmediately(scmClientProtocolServer, blockManager);
    safeModeHandler.notifyAfterDelay(replicationManager, scmPipelineManager);

    eventQueue.addHandler(SCMEvents.SAFE_MODE_STATUS, safeModeHandler);
    safeModeStatus = new SCMSafeModeManager.SafeModeStatus(false);

  }

  @Test
  public void testSafeModeHandlerWithSafeModeEnabled() throws Exception {
    setup(true);

    Assert.assertTrue(safeModeHandler.getSafeModeStatus());

    eventQueue.fireEvent(SCMEvents.SAFE_MODE_STATUS, safeModeStatus);

    GenericTestUtils.waitFor(() -> !safeModeHandler.getSafeModeStatus(),
        1000, 5000);

    Assert.assertFalse(scmClientProtocolServer.getSafeModeStatus());
    Assert.assertFalse(((BlockManagerImpl) blockManager).isScmInSafeMode());
    GenericTestUtils.waitFor(() ->
            replicationManager.isRunning(), 1000, 5000);
  }


  @Test
  public void testSafeModeHandlerWithSafeModeDisbaled() throws Exception{

    setup(false);

    Assert.assertFalse(safeModeHandler.getSafeModeStatus());

    eventQueue.fireEvent(SCMEvents.SAFE_MODE_STATUS, safeModeStatus);

    Assert.assertFalse(safeModeHandler.getSafeModeStatus());
    Assert.assertFalse(scmClientProtocolServer.getSafeModeStatus());
    Assert.assertFalse(((BlockManagerImpl) blockManager).isScmInSafeMode());
    GenericTestUtils.waitFor(() ->
        replicationManager.isRunning(), 1000, 5000);
  }
}<|MERGE_RESOLUTION|>--- conflicted
+++ resolved
@@ -73,13 +73,8 @@
     nodeManager = new MockNodeManager(false, 0);
     replicationManager = new ReplicationManager(
         new ReplicationManagerConfiguration(),
-<<<<<<< HEAD
-        containerManager, Mockito.mock(ContainerPlacementPolicy.class),
+        containerManager, Mockito.mock(PlacementPolicy.class),
         eventQueue, new LockManager(configuration), nodeManager);
-=======
-        containerManager, Mockito.mock(PlacementPolicy.class),
-        eventQueue, new LockManager(configuration));
->>>>>>> 63fde40d
     scmPipelineManager = Mockito.mock(SCMPipelineManager.class);
     blockManager = Mockito.mock(BlockManagerImpl.class);
     safeModeHandler = new SafeModeHandler(configuration);
