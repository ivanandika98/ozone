--- conflicted
+++ resolved
@@ -357,21 +357,9 @@
         RatisReplicationConfig.getInstance(HddsProtos.ReplicationFactor.THREE));
     doKeyOps(keyArgs);
 
-<<<<<<< HEAD
-    MetricsRecordBuilder omMetrics = getMetrics("OMMetrics");
-    assertCounter("NumKeyOps", 8L, omMetrics);
-    assertCounter("NumKeyAllocate", 1L, omMetrics);
-    assertCounter("NumKeyLookup", 1L, omMetrics);
-    assertCounter("NumKeyDeletes", 1L, omMetrics);
-    assertCounter("NumKeyLists", 1L, omMetrics);
-    assertCounter("NumTrashKeyLists", 1L, omMetrics);
-    assertCounter("NumKeys", 0L, omMetrics);
-    assertCounter("NumInitiateMultipartUploads", 1L, omMetrics);
-    assertCounter("NumListOpenFiles", 1L, omMetrics);
-=======
-    omMetrics = getMetrics("OMMetrics");
-
-    assertEquals(initialNumKeyOps + 7, getLongCounter("NumKeyOps", omMetrics));
+    omMetrics = getMetrics("OMMetrics");
+
+    assertEquals(initialNumKeyOps + 8, getLongCounter("NumKeyOps", omMetrics));
     assertEquals(initialNumKeyAllocate + 1, getLongCounter("NumKeyAllocate", omMetrics));
     assertEquals(initialNumKeyLookup + 1, getLongCounter("NumKeyLookup", omMetrics));
     assertEquals(initialNumKeyDeletes + 1, getLongCounter("NumKeyDeletes", omMetrics));
@@ -379,20 +367,14 @@
     assertEquals(initialNumTrashKeyLists + 1, getLongCounter("NumTrashKeyLists", omMetrics));
     assertEquals(initialNumKeys, getLongCounter("NumKeys", omMetrics));
     assertEquals(initialNumInitiateMultipartUploads + 1, getLongCounter("NumInitiateMultipartUploads", omMetrics));
->>>>>>> 97038ef0
 
     keyArgs = createKeyArgs(volumeName, bucketName,
         new ECReplicationConfig("rs-3-2-1024K"));
     doKeyOps(keyArgs);
 
     omMetrics = getMetrics("OMMetrics");
-<<<<<<< HEAD
-    assertCounter("NumKeyOps", 16L, omMetrics);
-    assertCounter("EcKeyCreateTotal", 1L, omMetrics);
-=======
     assertEquals(initialNumKeys, getLongCounter("NumKeys", omMetrics));
     assertEquals(initialEcKeyCreateTotal + 1, getLongCounter("EcKeyCreateTotal", omMetrics));
->>>>>>> 97038ef0
 
     keyArgs = createKeyArgs(volumeName, bucketName,
         RatisReplicationConfig.getInstance(HddsProtos.ReplicationFactor.THREE));
@@ -443,24 +425,7 @@
     doKeyOps(keyArgs);
 
     omMetrics = getMetrics("OMMetrics");
-<<<<<<< HEAD
-    assertCounter("NumKeyOps", 31L, omMetrics);
-    assertCounter("NumKeyAllocate", 6L, omMetrics);
-    assertCounter("NumKeyLookup", 3L, omMetrics);
-    assertCounter("NumKeyDeletes", 4L, omMetrics);
-    assertCounter("NumKeyLists", 3L, omMetrics);
-    assertCounter("NumTrashKeyLists", 3L, omMetrics);
-    assertCounter("NumInitiateMultipartUploads", 3L, omMetrics);
-
-    assertCounter("NumKeyAllocateFails", 1L, omMetrics);
-    assertCounter("NumKeyLookupFails", 1L, omMetrics);
-    assertCounter("NumKeyDeleteFails", 1L, omMetrics);
-    assertCounter("NumKeyListFails", 1L, omMetrics);
-    assertCounter("NumTrashKeyListFails", 1L, omMetrics);
-    assertCounter("NumInitiateMultipartUploadFails", 1L, omMetrics);
-    assertCounter("NumKeys", 2L, omMetrics);
-=======
-    assertEquals(initialNumKeyOps + 28, getLongCounter("NumKeyOps", omMetrics));
+    assertEquals(initialNumKeyOps + 31, getLongCounter("NumKeyOps", omMetrics));
     assertEquals(initialNumKeyAllocate + 6, getLongCounter("NumKeyAllocate", omMetrics));
     assertEquals(initialNumKeyLookup + 3, getLongCounter("NumKeyLookup", omMetrics));
     assertEquals(initialNumKeyDeletes + 4, getLongCounter("NumKeyDeletes", omMetrics));
@@ -476,7 +441,6 @@
     assertEquals(initialNumInitiateMultipartUploadFails + 1, getLongCounter(
         "NumInitiateMultipartUploadFails", omMetrics));
     assertEquals(initialNumKeys + 2, getLongCounter("NumKeys", omMetrics));
->>>>>>> 97038ef0
 
     keyArgs = createKeyArgs(volumeName, bucketName,
         new ECReplicationConfig("rs-3-2-1024K"));
