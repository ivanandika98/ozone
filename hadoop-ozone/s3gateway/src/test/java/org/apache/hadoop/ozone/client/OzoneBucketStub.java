--- conflicted
+++ resolved
@@ -87,14 +87,9 @@
 
   @Override
   public OzoneOutputStream createKey(String key, long size) throws IOException {
-<<<<<<< HEAD
     return createKey(key, size,
-        ReplicationConfig.fromTypeAndFactor(ReplicationType.STAND_ALONE,
+        ReplicationConfig.fromTypeAndFactor(ReplicationType.RATIS,
         ReplicationFactor.ONE), new HashMap<>());
-=======
-    return createKey(key, size, ReplicationType.RATIS,
-        ReplicationFactor.ONE, new HashMap<>());
->>>>>>> e0d4007b
   }
 
   @Override
