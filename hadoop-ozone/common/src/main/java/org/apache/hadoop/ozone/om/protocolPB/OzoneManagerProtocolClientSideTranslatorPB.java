--- conflicted
+++ resolved
@@ -2652,7 +2652,22 @@
   }
 
   @Override
-<<<<<<< HEAD
+  public OzoneFsServerDefaults getServerDefaults()
+      throws IOException {
+    ServerDefaultsRequest serverDefaultsRequest =
+        ServerDefaultsRequest.newBuilder().build();
+
+    OMRequest omRequest = createOMRequest(Type.GetServerDefaults)
+        .setServerDefaultsRequest(serverDefaultsRequest).build();
+
+    ServerDefaultsResponse serverDefaultsResponse =
+        handleError(submitRequest(omRequest)).getServerDefaultsResponse();
+
+    return OzoneFsServerDefaults.getFromProtobuf(
+        serverDefaultsResponse.getServerDefaults());
+  }
+
+  @Override
   public Map<String, String> getObjectTagging(OmKeyArgs args) throws IOException {
     KeyArgs keyArgs = KeyArgs.newBuilder()
         .setVolumeName(args.getVolumeName())
@@ -2716,21 +2731,6 @@
 
     OMResponse omResponse = submitRequest(omRequest);
     handleError(omResponse);
-=======
-  public OzoneFsServerDefaults getServerDefaults()
-      throws IOException {
-    ServerDefaultsRequest serverDefaultsRequest =
-        ServerDefaultsRequest.newBuilder().build();
-
-    OMRequest omRequest = createOMRequest(Type.GetServerDefaults)
-        .setServerDefaultsRequest(serverDefaultsRequest).build();
-
-    ServerDefaultsResponse serverDefaultsResponse =
-        handleError(submitRequest(omRequest)).getServerDefaultsResponse();
-
-    return OzoneFsServerDefaults.getFromProtobuf(
-        serverDefaultsResponse.getServerDefaults());
->>>>>>> 350a3402
   }
 
   private SafeMode toProtoBuf(SafeModeAction action) {
