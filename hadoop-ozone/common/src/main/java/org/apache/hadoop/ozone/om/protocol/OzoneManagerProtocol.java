/**
 * Licensed to the Apache Software Foundation (ASF) under one
 * or more contributor license agreements.  See the NOTICE file
 * distributed with this work for additional information
 * regarding copyright ownership.  The ASF licenses this file
 * to you under the Apache License, Version 2.0 (the
 * "License"); you may not use this file except in compliance
 * with the License.  You may obtain a copy of the License at
 * <p>
 * http://www.apache.org/licenses/LICENSE-2.0
 * <p>
 * Unless required by applicable law or agreed to in writing, software
 * distributed under the License is distributed on an "AS IS" BASIS,
 * WITHOUT WARRANTIES OR CONDITIONS OF ANY KIND, either express or implied.
 * See the License for the specific language governing permissions and
 * limitations under the License.
 */

package org.apache.hadoop.ozone.om.protocol;

import java.io.Closeable;
import java.io.IOException;
import java.util.List;
import java.util.Map;
import java.util.UUID;

import jakarta.annotation.Nonnull;
import org.apache.hadoop.fs.SafeModeAction;
import org.apache.hadoop.hdds.scm.container.common.helpers.ExcludeList;
import org.apache.hadoop.ozone.OzoneAcl;
import org.apache.hadoop.ozone.OzoneFsServerDefaults;
import org.apache.hadoop.ozone.om.IOmMetadataReader;
import org.apache.hadoop.ozone.om.OMConfigKeys;
import org.apache.hadoop.ozone.om.exceptions.OMException;
import org.apache.hadoop.ozone.om.helpers.DBUpdates;
import org.apache.hadoop.ozone.om.helpers.DeleteTenantState;
import org.apache.hadoop.ozone.om.helpers.ErrorInfo;
import org.apache.hadoop.ozone.om.helpers.KeyInfoWithVolumeContext;
import org.apache.hadoop.ozone.om.helpers.LeaseKeyInfo;
import org.apache.hadoop.ozone.om.helpers.ListOpenFilesResult;
import org.apache.hadoop.ozone.om.helpers.OmBucketArgs;
import org.apache.hadoop.ozone.om.helpers.OmBucketInfo;
import org.apache.hadoop.ozone.om.helpers.OmDeleteKeys;
import org.apache.hadoop.ozone.om.helpers.OmKeyArgs;
import org.apache.hadoop.ozone.om.helpers.OmKeyInfo;
import org.apache.hadoop.ozone.om.helpers.OmKeyLocationInfo;
import org.apache.hadoop.ozone.om.helpers.OmMultipartCommitUploadPartInfo;
import org.apache.hadoop.ozone.om.helpers.OmMultipartInfo;
import org.apache.hadoop.ozone.om.helpers.OmMultipartUploadCompleteInfo;
import org.apache.hadoop.ozone.om.helpers.OmMultipartUploadCompleteList;
import org.apache.hadoop.ozone.om.helpers.OmMultipartUploadList;
import org.apache.hadoop.ozone.om.helpers.OmMultipartUploadListParts;
import org.apache.hadoop.ozone.om.helpers.OmRenameKeys;
import org.apache.hadoop.ozone.om.helpers.OmTenantArgs;
import org.apache.hadoop.ozone.om.helpers.OmVolumeArgs;
import org.apache.hadoop.ozone.om.helpers.OpenKeySession;
import org.apache.hadoop.ozone.om.helpers.OzoneFileStatus;
import org.apache.hadoop.ozone.om.helpers.OzoneFileStatusLight;
import org.apache.hadoop.ozone.om.helpers.RepeatedOmKeyInfo;
import org.apache.hadoop.ozone.om.helpers.S3SecretValue;
import org.apache.hadoop.ozone.om.helpers.S3VolumeContext;
import org.apache.hadoop.ozone.om.helpers.ServiceInfo;
import org.apache.hadoop.ozone.om.helpers.ServiceInfoEx;
import org.apache.hadoop.ozone.om.helpers.SnapshotDiffJob;
import org.apache.hadoop.ozone.om.helpers.SnapshotInfo;
import org.apache.hadoop.ozone.om.helpers.TenantStateList;
import org.apache.hadoop.ozone.om.helpers.TenantUserInfoValue;
import org.apache.hadoop.ozone.om.helpers.TenantUserList;
import org.apache.hadoop.ozone.protocol.proto.OzoneManagerProtocolProtos;
import org.apache.hadoop.ozone.protocol.proto.OzoneManagerProtocolProtos.OzoneAclInfo;
import org.apache.hadoop.ozone.protocol.proto.OzoneManagerProtocolProtos.PrepareStatusResponse;
import org.apache.hadoop.ozone.protocol.proto.OzoneManagerProtocolProtos.PrepareStatusResponse.PrepareStatus;
import org.apache.hadoop.ozone.protocol.proto.OzoneManagerProtocolProtos.CancelPrepareResponse;
import org.apache.hadoop.ozone.protocol.proto.OzoneManagerProtocolProtos.EchoRPCResponse;
import org.apache.hadoop.ozone.security.OzoneDelegationTokenSelector;
import org.apache.hadoop.ozone.security.acl.OzoneObj;
import org.apache.hadoop.ozone.snapshot.CancelSnapshotDiffResponse;
import org.apache.hadoop.ozone.snapshot.ListSnapshotResponse;
import org.apache.hadoop.ozone.snapshot.SnapshotDiffResponse;
import org.apache.hadoop.ozone.upgrade.UpgradeFinalizer.StatusAndMessages;
import org.apache.hadoop.security.KerberosInfo;
import org.apache.hadoop.security.token.TokenInfo;

/**
 * Protocol to talk to OM.
 */
@KerberosInfo(
    serverPrincipal = OMConfigKeys.OZONE_OM_KERBEROS_PRINCIPAL_KEY)
@TokenInfo(OzoneDelegationTokenSelector.class)
public interface OzoneManagerProtocol
    extends IOmMetadataReader, OzoneManagerSecurityProtocol, Closeable {

  @SuppressWarnings("checkstyle:ConstantName")
  /**
   * Version 1: Initial version.
   */
  long versionID = 1L;

  /**
   * Creates a volume.
   * @param args - Arguments to create Volume.
   * @throws IOException
   */
  default void createVolume(OmVolumeArgs args) throws IOException {
    throw new UnsupportedOperationException("OzoneManager does not require " +
        "this to be implemented, as write requests use a new approach.");
  }


  /**
   * Changes the owner of a volume.
   * @param volume  - Name of the volume.
   * @param owner - Name of the owner.
   * @return true if operation succeeded, false if specified user is
   *         already the owner.
   * @throws IOException
   */
  default boolean setOwner(String volume, String owner) throws IOException {
    throw new UnsupportedOperationException("OzoneManager does not require " +
        "this to be implemented, as write requests use a new approach.");
  }


  /**
   * Changes the Quota on a volume.
   * @param volume - Name of the volume.
   * @param quotaInNamespace - Volume quota in counts.
   * @param quotaInBytes - Volume quota in bytes.
   * @throws IOException
   */
  default void setQuota(String volume, long quotaInNamespace, long quotaInBytes)
      throws IOException {
    throw new UnsupportedOperationException("OzoneManager does not require " +
        "this to be implemented, as write requests use a new approach.");
  }


  /**
   * Checks if the specified user can access this volume.
   * @param volume - volume
   * @param userAcl - user acls which needs to be checked for access
   * @return true if the user has required access for the volume,
   *         false otherwise
   * @throws IOException
   */
  default boolean checkVolumeAccess(String volume, OzoneAclInfo userAcl)
      throws IOException {
    throw new UnsupportedOperationException("This operation is not supported.");
  }


  /**
   * Gets the volume information.
   * @param volume - Volume name.
   * @return VolumeArgs or exception is thrown.
   * @throws IOException
   */
  OmVolumeArgs getVolumeInfo(String volume) throws IOException;

  /**
   * Deletes an existing empty volume.
   * @param volume - Name of the volume.
   * @throws IOException
   */
  default void deleteVolume(String volume) throws IOException {
    throw new UnsupportedOperationException("OzoneManager does not require " +
        "this to be implemented, as write requests use a new approach.");
  }


  /**
   * Lists volumes accessible by a specific user.
   * @param userName - user name
   * @param prefix  - Filter prefix -- Return only entries that match this.
   * @param prevKey - Previous key -- List starts from the next from the prevkey
   * @param maxKeys - Max number of keys to return.
   * @return List of Volumes.
   * @throws IOException
   */
  List<OmVolumeArgs> listVolumeByUser(String userName, String prefix, String
      prevKey, int maxKeys) throws IOException;

  /**
   * Lists volume all volumes in the cluster.
   * @param prefix  - Filter prefix -- Return only entries that match this.
   * @param prevKey - Previous key -- List starts from the next from the prevkey
   * @param maxKeys - Max number of keys to return.
   * @return List of Volumes.
   * @throws IOException
   */
  List<OmVolumeArgs> listAllVolumes(String prefix, String
      prevKey, int maxKeys) throws IOException;

  /**
   * Creates a bucket.
   * @param bucketInfo - BucketInfo to create Bucket.
   * @throws IOException
   */
  default void createBucket(OmBucketInfo bucketInfo) throws IOException {
    throw new UnsupportedOperationException("OzoneManager does not require " +
        "this to be implemented, as write requests use a new approach.");
  }


  /**
   * Gets the bucket information.
   * @param volumeName - Volume name.
   * @param bucketName - Bucket name.
   * @return OmBucketInfo or exception is thrown.
   * @throws IOException
   */
  OmBucketInfo getBucketInfo(String volumeName, String bucketName)
      throws IOException;

  /**
   * Sets bucket property from args.
   * @param args - BucketArgs.
   * @throws IOException
   */
  default void setBucketProperty(OmBucketArgs args) throws IOException {
    throw new UnsupportedOperationException("OzoneManager does not require " +
        "this to be implemented, as write requests use a new approach.");
  }

  /**
   * Changes the owner of a bucket.
   * @param args  - OMBucketArgs
   * @return true if operation succeeded, false if specified user is
   *         already the owner.
   * @throws IOException
   */
  default boolean setBucketOwner(OmBucketArgs args) throws IOException {
    throw new UnsupportedOperationException("OzoneManager does not require " +
        "this to be implemented, as write requests use a new approach.");
  }


  /**
   * Open the given key and return an open key session.
   *
   * @param args the args of the key.
   * @return OpenKeySession instance that client uses to talk to container.
   * @throws IOException
   */
  default OpenKeySession openKey(OmKeyArgs args) throws IOException {
    throw new UnsupportedOperationException("OzoneManager does not require " +
        "this to be implemented, as write requests use a new approach.");
  }

  /**
   * Commit a key. This will make the change from the client visible. The client
   * is identified by the clientID.
   *
   * @param args the key to commit
   * @param clientID the client identification
   * @throws IOException
   */
  default void commitKey(OmKeyArgs args, long clientID)
      throws IOException {
    throw new UnsupportedOperationException("OzoneManager does not require " +
        "this to be implemented, as write requests use a new approach.");
  }

  /**
   * Synchronize the key length. This will make the change from the client
   * visible. The client is identified by the clientID.
   *
   * @param args the key to commit
   * @param clientID the client identification
   * @throws IOException
   */
  default void hsyncKey(OmKeyArgs args, long clientID)
          throws IOException {
    throw new UnsupportedOperationException("OzoneManager does not require " +
            "this to be implemented, as write requests use a new approach.");
  }

  /**
   * Recovery and commit a key. This will make the change from the client visible. The client
   * is identified by the clientID.
   *
   * @param args the key to commit
   * @param clientID the client identification
   * @throws IOException
   */
  default void recoverKey(OmKeyArgs args, long clientID)
      throws IOException {
    throw new UnsupportedOperationException("OzoneManager does not require " +
        "this to be implemented, as write requests use a new approach.");
  }

  /**
   * Allocate a new block, it is assumed that the client is having an open key
   * session going on. This block will be appended to this open key session.
   *
   * @param args the key to append
   * @param clientID the client identification
   * @param excludeList List of datanodes/containers to exclude during block
   *                    allocation
   * @return an allocated block
   * @throws IOException
   */
  default OmKeyLocationInfo allocateBlock(OmKeyArgs args, long clientID,
      ExcludeList excludeList) throws IOException {
    throw new UnsupportedOperationException("OzoneManager does not require " +
        "this to be implemented, as write requests use a new approach.");
  }

  /**
   * Look up for the container of an existing key.
   *
   * @param args the args of the key.
   * @return OmKeyInfo instance that client uses to talk to container.
   * @throws IOException
   * @deprecated use {@link OzoneManagerProtocol#getKeyInfo} instead.
   */
  @Deprecated
  OmKeyInfo lookupKey(OmKeyArgs args) throws IOException;

  /**
   * Lookup for the container of an existing key.
   *
   * @param args the args of the key.
   * @param assumeS3Context if true OM will automatically lookup the S3
   *                        volume context and includes in the response.
   * @return KeyInfoWithVolumeContext includes info that client uses to talk
   *         to containers and S3 volume context info if assumeS3Context is set.
   */
  KeyInfoWithVolumeContext getKeyInfo(OmKeyArgs args, boolean assumeS3Context)
      throws IOException;

  /**
   * Rename an existing key within a bucket.
   * @param args the args of the key.
   * @param toKeyName New name to be used for the Key
   * @throws IOException
   */
  default void renameKey(OmKeyArgs args, String toKeyName) throws IOException {
    throw new UnsupportedOperationException("OzoneManager does not require " +
        "this to be implemented, as write requests use a new approach.");
  }


  /**
   * Rename existing keys within a bucket.
   * @param omRenameKeys Includes volume, bucket, and fromKey toKey name map
   *                     and fromKey name toKey info Map.
   * @throws IOException
   */
  default void renameKeys(OmRenameKeys omRenameKeys) throws IOException {
    throw new UnsupportedOperationException("OzoneManager does not require " +
        "this to be implemented, as write requests use a new approach.");
  }


  /**
   * Deletes an existing key.
   *
   * @param args the args of the key.
   * @throws IOException
   */
  default void deleteKey(OmKeyArgs args) throws IOException {
    throw new UnsupportedOperationException("OzoneManager does not require " +
        "this to be implemented, as write requests use a new approach.");
  }


  /**
   * Deletes existing key/keys. This interface supports delete
   * multiple keys and a single key. Used by deleting files
   * through OzoneFileSystem.
   *
   * @param deleteKeys
   * @throws IOException
   */
  default void deleteKeys(OmDeleteKeys deleteKeys) throws IOException {
    throw new UnsupportedOperationException("OzoneManager does not require " +
        "this to be implemented, as write requests use a new approach.");
  }

  /**
   * Deletes existing key/keys. This interface supports delete
   * multiple keys and a single key. Used by deleting files
   * through OzoneFileSystem.
   *
   * @param deleteKeys
   * @param quiet - flag to not throw exception if delete fails
   * @throws IOException
   */
  default Map<String, ErrorInfo> deleteKeys(OmDeleteKeys deleteKeys, boolean quiet)
      throws IOException {
    throw new UnsupportedOperationException("OzoneManager does not require " +
        "this to be implemented, as write requests use a new approach.");
  }


  /**
   * Deletes an existing empty bucket from volume.
   * @param volume - Name of the volume.
   * @param bucket - Name of the bucket.
   * @throws IOException
   */
  default void deleteBucket(String volume, String bucket) throws IOException {
    throw new UnsupportedOperationException("OzoneManager does not require " +
        "this to be implemented, as write requests use a new approach.");
  }


  /**
   * Returns a list of buckets represented by {@link OmBucketInfo}
   * in the given volume. Argument volumeName is required, others
   * are optional.
   *
   * @param volumeName
   *   the name of the volume.
   * @param startBucketName
   *   the start bucket name, only the buckets whose name is
   *   after this value will be included in the result.
   * @param bucketPrefix
   *   bucket name prefix, only the buckets whose name has
   *   this prefix will be included in the result.
   * @param maxNumOfBuckets
   *   the maximum number of buckets to return. It ensures
   *   the size of the result will not exceed this limit.
   * @param hasSnapshot
   * flag to list bucket which have snapshots.
   * @return a list of buckets.
   * @throws IOException
   */
  List<OmBucketInfo> listBuckets(String volumeName,
                                 String startBucketName, String bucketPrefix,
                                 int maxNumOfBuckets, boolean hasSnapshot)
      throws IOException;

  /**
   * Returns list of Ozone services with its configuration details.
   *
   * @return list of Ozone services
   * @throws IOException
   */
  List<ServiceInfo> getServiceList() throws IOException;

  ServiceInfoEx getServiceInfo() throws IOException;

  /**
   * List open files in OM.
   * @param path One of: root "/", path to a bucket, key path, or key prefix
   * @param maxKeys Limit the number of keys that can be returned in this batch.
   * @param contToken Continuation token.
   * @return ListOpenFilesResult
   * @throws IOException
   */
  ListOpenFilesResult listOpenFiles(String path, int maxKeys, String contToken)
      throws IOException;

  /**
   * Transfer the raft leadership.
   *
   * @param newLeaderId  the newLeaderId of the target expected leader
   * @throws IOException
   */
  void transferLeadership(String newLeaderId) throws IOException;

  /**
   * Triggers Ranger background sync task immediately.
   *
   * Requires Ozone administrator privilege.
   *
   * @param noWait set to true if client won't wait for the result.
   * @return true if noWait is true or when task completed successfully,
   *         false otherwise.
   * @throws IOException OMException (e.g. PERMISSION_DENIED)
   */
  boolean triggerRangerBGSync(boolean noWait) throws IOException;

  /**
   * Initiate metadata upgrade finalization.
   * This method when called, initiates finalization of Ozone Manager metadata
   * during an upgrade. The status returned contains the status
   * - ALREADY_FINALIZED with empty message list when the software layout
   *    version and the metadata layout version are equal
   * - STARTING_FINALIZATION with empty message list when the finalization
   *    has been started successfully
   * - If a finalization is already in progress, then the method throws an
   *    {@link OMException} with a result code INVALID_REQUEST
   *
   *
   * The leader Ozone Manager initiates finalization of the followers via
   * the Raft protocol in other Ozone Managers, and reports progress to the
   * client via the
   * {@link #queryUpgradeFinalizationProgress(String, boolean, boolean)}
   * call.
   *
   * The follower Ozone Managers reject this request and directs the client to
   * the leader.
   *
   * @param upgradeClientID String identifier of the upgrade finalizer client
   * @return the finalization status.
   * @throws IOException
   *            when finalization is failed, or this Ozone Manager is not the
   *                leader.
   * @throws OMException
   *            when finalization is already in progress.
   */
  StatusAndMessages finalizeUpgrade(String upgradeClientID) throws IOException;

  /**
   * Queries the current status of finalization.
   * This method when called, returns the status messages from the finalization
   * progress, if any. The status returned is
   * - FINALIZATION_IN_PROGRESS, and the messages since the last query if the
   *    finalization is still running
   * - FINALIZATION_DONE with a message list containing the messages since
   *    the last query, if the finalization ended but the messages were not
   *    yet emitted to the client.
   * - ALREADY_FINALIZED with an empty message list otherwise
   * - If finalization is not in progress, but software layout version and
   *    metadata layout version are different, the method will throw an
   *    {@link OMException} with a result code INVALID_REQUEST
   * - If during finalization an other client with different ID than the one
   *    initiated finalization is calling the method, then an
   *    {@link OMException} with a result code INVALID_REQUEST is thrown,
   *    unless the request is forced by a new client, in which case the new
   *    client takes over the old client and the old client should exit.
   *
   * @param takeover set force takeover of output monitoring
   * @param readonly set readonly of output
   * @param upgradeClientID String identifier of the upgrade finalizer client
   * @return the finalization status and status messages.
   * @throws IOException
   *            if there was a problem during the query
   * @throws OMException
   *            if finalization is needed but not yet started
   */
  StatusAndMessages queryUpgradeFinalizationProgress(
      String upgradeClientID, boolean takeover, boolean readonly
  ) throws IOException;

  /*
   * S3 Specific functionality that is supported by Ozone Manager.
   */

  /**
   * Initiate multipart upload for the specified key.
   * @param keyArgs
   * @return MultipartInfo
   * @throws IOException
   */
  default OmMultipartInfo initiateMultipartUpload(OmKeyArgs keyArgs)
      throws IOException {
    throw new UnsupportedOperationException("OzoneManager does not require " +
        "this to be implemented, as write requests use a new approach.");
  }



  /**
   * Commit Multipart upload part file.
   * @param omKeyArgs
   * @param clientID
   * @return OmMultipartCommitUploadPartInfo
   * @throws IOException
   */
  default OmMultipartCommitUploadPartInfo commitMultipartUploadPart(
      OmKeyArgs omKeyArgs, long clientID) throws IOException {
    throw new UnsupportedOperationException("OzoneManager does not require " +
        "this to be implemented, as write requests use a new approach.");
  }


  /**
   * Complete Multipart upload Request.
   * @param omKeyArgs
   * @param multipartUploadList
   * @return OmMultipartUploadCompleteInfo
   * @throws IOException
   */
  default OmMultipartUploadCompleteInfo completeMultipartUpload(
      OmKeyArgs omKeyArgs, OmMultipartUploadCompleteList multipartUploadList)
      throws IOException {
    throw new UnsupportedOperationException("OzoneManager does not require " +
        "this to be implemented, as write requests use a new approach.");
  }


  /**
   * Abort multipart upload.
   * @param omKeyArgs
   * @throws IOException
   */
  default void abortMultipartUpload(OmKeyArgs omKeyArgs) throws IOException {
    throw new UnsupportedOperationException("OzoneManager does not require " +
        "this to be implemented, as write requests use a new approach.");
  }


  /**
   * Returns list of parts of a multipart upload key.
   * @param volumeName
   * @param bucketName
   * @param keyName
   * @param uploadID
   * @param partNumberMarker
   * @param maxParts
   * @return OmMultipartUploadListParts
   */
  OmMultipartUploadListParts listParts(String volumeName, String bucketName,
      String keyName, String uploadID, int partNumberMarker,
      int maxParts)  throws IOException;

  /**
   * List in-flight uploads.
   */
  OmMultipartUploadList listMultipartUploads(String volumeName,
      String bucketName, String prefix) throws IOException;

  /**
   * Gets s3Secret for given kerberos user.
   * @param kerberosID
   * @return S3SecretValue
   * @throws IOException
   */
  @Nonnull
  default S3SecretValue getS3Secret(String kerberosID) throws IOException {
    throw new UnsupportedOperationException("OzoneManager does not require " +
        "this to be implemented, as write requests use a new approach.");
  }

  /**
   * Gets s3Secret for given kerberos user.
   * @param kerberosID
   * @param createIfNotExist
   * @return S3SecretValue
   * @throws IOException
   */
  default S3SecretValue getS3Secret(String kerberosID, boolean createIfNotExist)
      throws IOException {
    throw new UnsupportedOperationException("OzoneManager does not require " +
        "this to be implemented, as write requests use a new approach");
  };

  /**
   * Set secret key for accessId.
   * @param accessId
   * @param secretKey
   * @return S3SecretValue
   * @throws IOException
   */
  default S3SecretValue setS3Secret(String accessId, String secretKey)
      throws IOException {
    throw new UnsupportedOperationException("OzoneManager does not require " +
        "this to be implemented, as write requests use a new approach");
  }

  /**
   * Revokes s3Secret of given kerberos user.
   * @param kerberosID
   * @throws IOException
   */
  default void revokeS3Secret(String kerberosID) throws IOException {
    throw new UnsupportedOperationException("OzoneManager does not require " +
        "this to be implemented, as write requests use a new approach.");
  }

  /**
   * Create a tenant.
   * @param omTenantArgs OmTenantArgs
   * @throws IOException
   */
  default void createTenant(OmTenantArgs omTenantArgs) throws IOException {
    throw new UnsupportedOperationException("OzoneManager does not require " +
        "this to be implemented, as write requests use a new approach");
  }

  /**
   * Delete a tenant.
   * @param tenantId tenant name.
   * @return DeleteTenantResponse
   * @throws IOException
   */
  default DeleteTenantState deleteTenant(String tenantId)
      throws IOException {
    throw new UnsupportedOperationException("OzoneManager does not require " +
        "this to be implemented, as write requests use a new approach");
  }

  /**
   * Assign user to a tenant.
   * @param username user name to be assigned.
   * @param tenantId tenant name.
   * @param accessId access ID.
   * @return S3SecretValue
   * @throws IOException
   */
  default S3SecretValue tenantAssignUserAccessId(String username,
                                                 String tenantId,
                                                 String accessId)
      throws IOException {
    throw new UnsupportedOperationException("OzoneManager does not require " +
        "this to be implemented, as write requests use a new approach");
  }

  S3VolumeContext getS3VolumeContext() throws IOException;

  /**
   * Revoke user accessId to a tenant.
   * @param accessId accessId to be revoked.
   * @throws IOException
   */
  default void tenantRevokeUserAccessId(String accessId) throws IOException {
    throw new UnsupportedOperationException("OzoneManager does not require " +
        "this to be implemented, as write requests use a new approach");
  }

  /**
   * Create snapshot.
   * @param volumeName vol to be used
   * @param bucketName bucket to be used
   * @param snapshotName name to be used
   * @return name used
   * @throws IOException
   */
  default String createSnapshot(String volumeName,
      String bucketName, String snapshotName) throws IOException {
    throw new UnsupportedOperationException("OzoneManager does not require " +
        "this to be implemented");
  }

  /**
   * Rename snapshot.
   * @param volumeName vol to be used
   * @param bucketName bucket to be used
   * @param snapshotOldName Old name of the snapshot
   * @param snapshotNewName New name of the snapshot
   *
   * @throws IOException
   */
  default void renameSnapshot(String volumeName,
      String bucketName, String snapshotOldName, String snapshotNewName) throws IOException {
    throw new UnsupportedOperationException("OzoneManager does not require " +
         "this to be implemented");
  }

  /**
   * Delete snapshot.
   * @param volumeName vol to be used
   * @param bucketName bucket to be used
   * @param snapshotName name of the snapshot to be deleted
   * @throws IOException
   */
  default void deleteSnapshot(String volumeName,
      String bucketName, String snapshotName) throws IOException {
    throw new UnsupportedOperationException("OzoneManager does not require " +
        "this to be implemented");
  }

  /**
   * Returns snapshot info for volume/bucket snapshot path.
   * @param volumeName volume name
   * @param bucketName bucket name
   * @param snapshotName snapshot name
   * @return snapshot info for volume/bucket snapshot path.
   * @throws IOException
   */
  default SnapshotInfo getSnapshotInfo(String volumeName,
                                       String bucketName,
                                       String snapshotName) throws IOException {
    throw new UnsupportedOperationException("OzoneManager does not require " +
        "this to be implemented");
  }

  /**
   * Create an image of the current compaction log DAG in the OM.
   * @param fileNamePrefix  file name prefix of the image file.
   * @param graphType       type of node name to use in the graph image.
   * @return message which tells the image name, parent dir and OM leader
   * node information.
   */
  default String printCompactionLogDag(String fileNamePrefix, String graphType)
      throws IOException {
    throw new UnsupportedOperationException("OzoneManager does not require " +
        "this to be implemented");
  }

  /**
   * List snapshots in a volume/bucket.
   * @param volumeName     volume name
   * @param bucketName     bucket name
   * @param snapshotPrefix snapshot prefix to match
   * @param prevSnapshot   snapshots will be listed after this snapshot name
   * @param maxListResult  max number of snapshots to return
   * @return list of snapshots for volume/bucket path.
   * @throws IOException
   */
  default ListSnapshotResponse listSnapshot(
      String volumeName, String bucketName, String snapshotPrefix,
      String prevSnapshot, int maxListResult) throws IOException {
    throw new UnsupportedOperationException("OzoneManager does not require " +
        "this to be implemented");
  }

  /**
   * Get the differences between two snapshots.
   * @param volumeName Name of the volume to which the snapshotted bucket belong
   * @param bucketName Name of the bucket to which the snapshots belong
   * @param fromSnapshot The name of the starting snapshot
   * @param toSnapshot The name of the ending snapshot
   * @param token to get the index to return diff report from.
   * @param pageSize maximum entries returned to the report.
   * @param forceFullDiff request to force full diff, skipping DAG optimization
   * @return the difference report between two snapshots
   * @throws IOException in case of any exception while generating snapshot diff
   */
  @SuppressWarnings("parameternumber")
  default SnapshotDiffResponse snapshotDiff(String volumeName,
                                            String bucketName,
                                            String fromSnapshot,
                                            String toSnapshot,
                                            String token,
                                            int pageSize,
                                            boolean forceFullDiff,
                                            boolean disableNativeDiff)
      throws IOException {
    throw new UnsupportedOperationException("OzoneManager does not require " +
        "this to be implemented");
  }

  /**
   * Cancel snapshot diff job.
   * @param volumeName Name of the volume to which the snapshotted bucket belong
   * @param bucketName Name of the bucket to which the snapshots belong
   * @param fromSnapshot The name of the starting snapshot
   * @param toSnapshot The name of the ending snapshot
   * @return the success if cancel succeeds.
   * @throws IOException in case of any exception while cancelling snap diff job
   */
  default CancelSnapshotDiffResponse cancelSnapshotDiff(String volumeName,
                                                        String bucketName,
                                                        String fromSnapshot,
                                                        String toSnapshot)
      throws IOException {
    throw new UnsupportedOperationException("OzoneManager does not require " +
        "this to be implemented");
  }

  /**
   * Get a list of the SnapshotDiff jobs for a bucket based on the JobStatus.
   * @param volumeName Name of the volume to which the snapshotted bucket belong
   * @param bucketName Name of the bucket to which the snapshots belong
   * @param jobStatus JobStatus to be used to filter the snapshot diff jobs
   * @return a list of SnapshotDiffJob objects
   * @throws IOException in case there is a failure while getting a response.
   */
  default List<SnapshotDiffJob> listSnapshotDiffJobs(String volumeName,
                                                     String bucketName,
                                                     String jobStatus,
                                                     boolean listAll)
      throws IOException {
    throw new UnsupportedOperationException("OzoneManager does not require " +
        "this to be implemented");
  }

  /**
   * Assign admin role to a user identified by an accessId in a tenant.
   * @param accessId access ID.
   * @param tenantId tenant name.
   * @param delegated true if making delegated admin.
   * @throws IOException
   */
  default void tenantAssignAdmin(String accessId,
                                 String tenantId,
                                 boolean delegated)
      throws IOException {
    throw new UnsupportedOperationException("OzoneManager does not require " +
        "this to be implemented, as write requests use a new approach");
  }

  /**
   * Revoke admin role of an accessId in a tenant.
   * @param accessId access ID.
   * @param tenantId tenant name.
   * @throws IOException
   */
  default void tenantRevokeAdmin(String accessId,
                                 String tenantId) throws IOException {
    throw new UnsupportedOperationException("OzoneManager does not require " +
        "this to be implemented, as write requests use a new approach");
  }

  /**
   * Get tenant info for a user.
   * @param userPrincipal Kerberos principal of a user.
   * @return TenantUserInfo
   * @throws IOException
   */
  TenantUserInfoValue tenantGetUserInfo(String userPrincipal)
      throws IOException;

  TenantUserList listUsersInTenant(String tenantId, String prefix)
      throws IOException;

  /**
   * List tenants.
   * @return TenantStateList
   * @throws IOException
   */
  TenantStateList listTenant() throws IOException;

  /**
   * Ozone FS api to create a directory. Parent directories if do not exist
   * are created for the input directory.
   *
   * @param args Key args
   * @throws OMException if any entry in the path exists as a file
   *                     if bucket does not exist
   * @throws IOException if there is error in the db
   *                     invalid arguments
   */
  default void createDirectory(OmKeyArgs args) throws IOException {
    throw new UnsupportedOperationException("OzoneManager does not require " +
        "this to be implemented, as write requests use a new approach.");
  }


  /**
   * OzoneFS api to creates an output stream for a file.
   *
   * @param keyArgs   Key args
   * @param overWrite if true existing file at the location will be overwritten
   * @param recursive if true file would be created even if parent directories
   *                  do not exist
   * @throws OMException if given key is a directory
   *                     if file exists and isOverwrite flag is false
   *                     if an ancestor exists as a file
   *                     if bucket does not exist
   * @throws IOException if there is error in the db
   *                     invalid arguments
   */
  default OpenKeySession createFile(OmKeyArgs keyArgs, boolean overWrite,
      boolean recursive) throws IOException {
    throw new UnsupportedOperationException("OzoneManager does not require " +
        "this to be implemented, as write requests use a new approach.");
  }


  /**
   * OzoneFS api to lookup for a file.
   *
   * @param keyArgs Key args
   * @throws OMException if given key is not found or it is not a file
   *                     if bucket does not exist
   * @throws IOException if there is error in the db
   *                     invalid arguments
   * @deprecated use {@link OzoneManagerProtocol#getKeyInfo} instead.
   */
  @Deprecated
  OmKeyInfo lookupFile(OmKeyArgs keyArgs) throws IOException;

  /**
   * List the status for a file or a directory and its contents.
   *
   * @param keyArgs    Key args
   * @param recursive  For a directory if true all the descendants of a
   *                   particular directory are listed
   * @param startKey   Key from which listing needs to start. If startKey exists
   *                   its status is included in the final list.
   * @param numEntries Number of entries to list from the start key
   * @return list of file status
   */
  List<OzoneFileStatus> listStatus(OmKeyArgs keyArgs, boolean recursive,
      String startKey, long numEntries) throws IOException;

  /**
   * List the status for a file or a directory and its contents.
   *
   * @param keyArgs    Key args
   * @param recursive  For a directory if true all the descendants of a
   *                   particular directory are listed
   * @param startKey   Key from which listing needs to start. If startKey exists
   *                   its status is included in the final list.
   * @param numEntries Number of entries to list from the start key
   * @param allowPartialPrefixes if partial prefixes should be allowed,
   *                             this is needed in context of ListKeys
   * @return list of file status
   */
  List<OzoneFileStatus> listStatus(OmKeyArgs keyArgs, boolean recursive,
                                   String startKey, long numEntries,
                                   boolean allowPartialPrefixes)
      throws IOException;

  /**
   * Lightweight listStatus API.
   *
   * @param keyArgs    Key args
   * @param recursive  For a directory if true all the descendants of a
   *                   particular directory are listed
   * @param startKey   Key from which listing needs to start. If startKey exists
   *                   its status is included in the final list.
   * @param numEntries Number of entries to list from the start key
   * @param allowPartialPrefixes if partial prefixes should be allowed,
   *                             this is needed in context of ListKeys
   * @return list of file status
   */
  List<OzoneFileStatusLight> listStatusLight(OmKeyArgs keyArgs,
      boolean recursive, String startKey, long numEntries,
      boolean allowPartialPrefixes) throws IOException;

  /**
   * Add acl for Ozone object. Return true if acl is added successfully else
   * false.
   * @param obj Ozone object for which acl should be added.
   * @param acl ozone acl to be added.
   *
   * @throws IOException if there is error.
   * */
  default boolean addAcl(OzoneObj obj, OzoneAcl acl) throws IOException {
    throw new UnsupportedOperationException("OzoneManager does not require " +
        "this to be implemented, as write requests use a new approach.");
  }


  /**
   * Remove acl for Ozone object. Return true if acl is removed successfully
   * else false.
   * @param obj Ozone object.
   * @param acl Ozone acl to be removed.
   *
   * @throws IOException if there is error.
   * */
  default boolean removeAcl(OzoneObj obj, OzoneAcl acl) throws IOException {
    throw new UnsupportedOperationException("OzoneManager does not require " +
        "this to be implemented, as write requests use a new approach.");
  }


  /**
   * Acls to be set for given Ozone object. This operations reset ACL for
   * given object to list of ACLs provided in argument.
   * @param obj Ozone object.
   * @param acls List of acls.
   *
   * @throws IOException if there is error.
   * */
  default boolean setAcl(OzoneObj obj, List<OzoneAcl> acls) throws IOException {
    throw new UnsupportedOperationException("OzoneManager does not require " +
        "this to be implemented, as write requests use a new approach.");
  }

  /**
   * Get DB updates since a specific sequence number.
   * @param dbUpdatesRequest request that encapsulates a sequence number.
   * @return Wrapper containing the updates.
   */
  DBUpdates getDBUpdates(
      OzoneManagerProtocolProtos.DBUpdatesRequest dbUpdatesRequest)
      throws IOException;

  /**
   * List trash allows the user to list the keys that were marked as deleted,
   * but not actually deleted by Ozone Manager. This allows a user to recover
   * keys within a configurable window.
   * @param volumeName - The volume name, which can also be a wild card
   *                   using '*'.
   * @param bucketName - The bucket name, which can also be a wild card
   *                   using '*'.
   * @param startKeyName - List keys from a specific key name.
   * @param keyPrefix - List keys using a specific prefix.
   * @param maxKeys - The number of keys to be returned. This must be below
   *                the cluster level set by admins.
   * @return The list of keys that are deleted from the deleted table.
   * @throws IOException
   */
  List<RepeatedOmKeyInfo> listTrash(String volumeName, String bucketName,
      String startKeyName, String keyPrefix, int maxKeys) throws IOException;

  /**
   * Recover trash allows the user to recover keys that were marked as deleted,
   * but not actually deleted by Ozone Manager.
   * @param volumeName - The volume name.
   * @param bucketName - The bucket name.
   * @param keyName - The key user want to recover.
   * @param destinationBucket - The bucket user want to recover to.
   * @return The result of recovering operation is success or not.
   * @throws IOException
   */
  default boolean recoverTrash(String volumeName, String bucketName,
      String keyName, String destinationBucket) throws IOException {
    return false;
  }

  /**
   *
   * @param txnApplyWaitTimeoutSeconds Max time in SECONDS to wait for all
   *                                   transactions before the prepare request
   *                                   to be applied to the OM DB.
   * @param txnApplyCheckIntervalSeconds Time in SECONDS to wait between
   *                                     successive checks for all transactions
   *                                     to be applied to the OM DB.
   * @return
   */
  default long prepareOzoneManager(
      long txnApplyWaitTimeoutSeconds, long txnApplyCheckIntervalSeconds)
      throws IOException {
    return -1;
  }

  /**
   * Check if Ozone Manager is 'prepared' at a specific Txn Id.
   * @param txnId passed in Txn Id
   * @return PrepareStatus response
   * @throws IOException on exception.
   */
  default PrepareStatusResponse getOzoneManagerPrepareStatus(long txnId)
      throws IOException {
    return PrepareStatusResponse.newBuilder()
        .setCurrentTxnIndex(-1)
        .setStatus(PrepareStatus.NOT_PREPARED)
        .build();
  }

  /**
   * Cancel the prepare state of the Ozone Manager. If ozone manager is not
   * prepared, has no effect.
   * @throws IOException on exception.
   */
  default CancelPrepareResponse cancelOzoneManagerPrepare() throws IOException {
    return CancelPrepareResponse.newBuilder().build();
  }

  /**
   * Send RPC request with or without payload to OM
   * to benchmark RPC communication performance.
   * @param payloadReq payload in request.
   * @param payloadSizeResp payload size of response.
   * @param writeToRatis write to Ratis log if flag is set to true.
   * @throws IOException if there is error in the RPC communication.
   * @return EchoRPCResponse.
   */
  EchoRPCResponse echoRPCReq(byte[] payloadReq, int payloadSizeResp,
                             boolean writeToRatis) throws IOException;


  /**
   * Start the lease recovery of a file.
   *
   * @param volumeName - The volume name.
   * @param bucketName - The bucket name.
   * @param keyName - The key user want to recover.
   * @param force - force recover the file.
   * @return LeaseKeyInfo KeyInfo of file under recovery
   * @throws IOException if an error occurs
   */
  LeaseKeyInfo recoverLease(String volumeName, String bucketName, String keyName, boolean force) throws IOException;

  /**
   * Update modification time and access time of a file.
   * Access time is currently ignored by Ozone Manager.
   *
   * @param keyArgs - The key argument.
   * @param mtime - modification time.
   * @param atime - access time. Ignored by Ozone Manager.
   * @throws IOException
   */
  void setTimes(OmKeyArgs keyArgs, long mtime, long atime)
      throws IOException;

  UUID refetchSecretKey() throws IOException;
  /**
   * Enter, leave, or get safe mode.
   *
   * @param action    One of {@link SafeModeAction} LEAVE, ENTER, GET,
   *                  FORCE_EXIT.
   * @param isChecked If true check only for Active metadata node /
   *                  NameNode's status, else check first metadata node /
   *                  NameNode's status.
   * @throws IOException if set safe mode fails to proceed.
   * @return true if the action is successfully accepted, otherwise false
   * means rejected.
   */
  boolean setSafeMode(SafeModeAction action, boolean isChecked)
      throws IOException;

  /**
<<<<<<< HEAD
   * Gets the tags for the specified key.
   * @param args Key args
   * @return Tags associated with the key.
   */
  Map<String, String> getObjectTagging(OmKeyArgs args) throws IOException;


  /**
   * Sets the tags to an existing key.
   * @param args Key args
   */
  default void putObjectTagging(OmKeyArgs args) throws IOException {
    throw new UnsupportedOperationException("OzoneManager does not require " +
        "this to be implemented, as write requests use a new approach.");
  }

  /**
   * Removes all the tags from the specified key.
   * @param args Key args
   */
  default void deleteObjectTagging(OmKeyArgs args) throws IOException {
    throw new UnsupportedOperationException("OzoneManager does not require " +
        "this to be implemented, as write requests use a new approach.");
  }

=======
   * Get server default configurations.
   *
   * @return OzoneFsServerDefaults some default configurations from server.
   * @throws IOException
   */
  OzoneFsServerDefaults getServerDefaults() throws IOException;
>>>>>>> 350a3402
}<|MERGE_RESOLUTION|>--- conflicted
+++ resolved
@@ -1181,7 +1181,14 @@
       throws IOException;
 
   /**
-<<<<<<< HEAD
+   * Get server default configurations.
+   *
+   * @return OzoneFsServerDefaults some default configurations from server.
+   * @throws IOException
+   */
+  OzoneFsServerDefaults getServerDefaults() throws IOException;
+
+  /**
    * Gets the tags for the specified key.
    * @param args Key args
    * @return Tags associated with the key.
@@ -1207,12 +1214,4 @@
         "this to be implemented, as write requests use a new approach.");
   }
 
-=======
-   * Get server default configurations.
-   *
-   * @return OzoneFsServerDefaults some default configurations from server.
-   * @throws IOException
-   */
-  OzoneFsServerDefaults getServerDefaults() throws IOException;
->>>>>>> 350a3402
 }