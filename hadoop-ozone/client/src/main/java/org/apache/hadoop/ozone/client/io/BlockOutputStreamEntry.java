/*
 * Licensed to the Apache Software Foundation (ASF) under one
 * or more contributor license agreements.  See the NOTICE file
 * distributed with this work for additional information
 * regarding copyright ownership.  The ASF licenses this file
 * to you under the Apache License, Version 2.0 (the
 * "License"); you may not use this file except in compliance
 *  with the License.  You may obtain a copy of the License at
 *
 *      http://www.apache.org/licenses/LICENSE-2.0
 *
 *  Unless required by applicable law or agreed to in writing, software
 *  distributed under the License is distributed on an "AS IS" BASIS,
 *  WITHOUT WARRANTIES OR CONDITIONS OF ANY KIND, either express or implied.
 *  See the License for the specific language governing permissions and
 *  limitations under the License.
 */
package org.apache.hadoop.ozone.client.io;

import java.io.IOException;
import java.io.OutputStream;
import java.util.Collection;
import java.util.Collections;

import org.apache.hadoop.hdds.client.BlockID;
import org.apache.hadoop.hdds.protocol.DatanodeDetails;
import org.apache.hadoop.hdds.scm.OzoneClientConfig;
import org.apache.hadoop.hdds.scm.XceiverClientFactory;
import org.apache.hadoop.hdds.scm.pipeline.Pipeline;
import org.apache.hadoop.hdds.scm.storage.BlockOutputStream;
import org.apache.hadoop.hdds.scm.storage.BufferPool;
import org.apache.hadoop.hdds.scm.storage.RatisBlockOutputStream;
import org.apache.hadoop.hdds.security.token.OzoneBlockTokenIdentifier;
import org.apache.hadoop.security.token.Token;

import com.google.common.annotations.VisibleForTesting;

/**
 * A BlockOutputStreamEntry manages the data writes into the DataNodes.
 * It wraps BlockOutputStreams that are connecting to the DataNodes,
 * and in the meantime accounts the length of data successfully written.
 *
 * The base implementation is handling Ratis-3 writes, with a single stream,
 * but there can be other implementations that are using a different way.
 */
public class BlockOutputStreamEntry extends OutputStream {

  private final OzoneClientConfig config;
  private OutputStream outputStream;
  private BlockID blockID;
  private final String key;
  private final XceiverClientFactory xceiverClientManager;
  private final Pipeline pipeline;
  // total number of bytes that should be written to this stream
  private final long length;
  // the current position of this stream 0 <= currentPosition < length
  private long currentPosition;
  private final Token<OzoneBlockTokenIdentifier> token;

  private BufferPool bufferPool;

  @SuppressWarnings({"parameternumber", "squid:S00107"})
  BlockOutputStreamEntry(
      BlockID blockID, String key,
      XceiverClientFactory xceiverClientManager,
      Pipeline pipeline,
      long length,
      BufferPool bufferPool,
      Token<OzoneBlockTokenIdentifier> token,
      OzoneClientConfig config
  ) {
    this.config = config;
    this.outputStream = null;
    this.blockID = blockID;
    this.key = key;
    this.xceiverClientManager = xceiverClientManager;
    this.pipeline = pipeline;
    this.token = token;
    this.length = length;
    this.currentPosition = 0;
    this.bufferPool = bufferPool;
  }

  /**
   * BlockOutputStream is initialized in this function. This makes sure that
   * xceiverClient initialization is not done during preallocation and only
   * done when data is written.
   * @throws IOException if xceiverClient initialization fails
   */
  void checkStream() throws IOException {
    if (!isInitialized()) {
      createOutputStream();
    }
  }

  /**
   * Creates the outputStreams that are necessary to start the write.
   * Implementors can override this to instantiate multiple streams instead.
   * @throws IOException
   */
  void createOutputStream() throws IOException {
    outputStream = new RatisBlockOutputStream(blockID, xceiverClientManager,
        pipeline, bufferPool, config, token);
  }

  @Override
  public void write(int b) throws IOException {
    checkStream();
    getOutputStream().write(b);
    incCurrentPosition();
  }

  @Override
  public void write(byte[] b, int off, int len) throws IOException {
    checkStream();
    getOutputStream().write(b, off, len);
    incCurrentPosition(len);
  }

  void writeOnRetry(long len) throws IOException {
    checkStream();
    BlockOutputStream out = (BlockOutputStream) getOutputStream();
    out.writeOnRetry(len);
    incCurrentPosition(len);
  }

  @Override
  public void flush() throws IOException {
    if (isInitialized()) {
      getOutputStream().flush();
    }
  }

  @Override
  public void close() throws IOException {
    if (isInitialized()) {
      getOutputStream().close();
      // after closing the chunkOutPutStream, blockId would have been
      // reconstructed with updated bcsId
      this.blockID = ((BlockOutputStream) getOutputStream()).getBlockID();
    }
  }

  boolean isClosed() {
    if (isInitialized()) {
      return  ((BlockOutputStream) getOutputStream()).isClosed();
    }
    return false;
  }

  void cleanup(boolean invalidateClient) throws IOException {
    checkStream();
    BlockOutputStream out = (BlockOutputStream) getOutputStream();
    out.cleanup(invalidateClient);
  }

  /**
   * If the underlying BlockOutputStream implements acknowledgement of the
   * writes, this method returns the total number of bytes acknowledged to be
   * stored by the DataNode peers.
   * The default stream implementation returns zero, and if the used stream
   * does not implement acknowledgement, this method returns zero.
   *
   * @return the number of bytes confirmed to by acknowledge by the underlying
   *    BlockOutputStream, or zero if acknowledgment logic is not implemented,
   *    or the entry is not initialized.
   */
  long getTotalAckDataLength() {
    if (isInitialized()) {
      BlockOutputStream out = (BlockOutputStream) getOutputStream();
      blockID = out.getBlockID();
      return out.getTotalAckDataLength();
    } else {
      // For a pre allocated block for which no write has been initiated,
      // the OutputStream will be null here.
      // In such cases, the default blockCommitSequenceId will be 0
      return 0;
    }
  }

  /**
   * Returns the amount of bytes that were attempted to be sent through towards
   * the DataNodes, and the write call succeeded without an exception.
   */
  long getWrittenDataLength() {
    if (isInitialized()) {
      BlockOutputStream out = (BlockOutputStream) getOutputStream();
      return out.getWrittenDataLength();
    } else {
      // For a pre allocated block for which no write has been initiated,
      // the OutputStream will be null here.
      // In such cases, the default blockCommitSequenceId will be 0
      return 0;
    }
  }

  Collection<DatanodeDetails> getFailedServers() {
    if (isInitialized()) {
      BlockOutputStream out = (BlockOutputStream) getOutputStream();
      return out.getFailedServers();
    }
    return Collections.emptyList();
  }

  /**
   * Used to decide if the wrapped output stream is created already or not.
   * @return true if the wrapped stream is already initialized.
   */
  boolean isInitialized() {
    return getOutputStream() != null;
  }

  /**
   * Gets the intended length of the key to be written.
   * @return the length to be written into the key.
   */
  //TODO: this does not belong to here...
  long getLength() {
    return this.length;
  }

  /**
   * Gets the block token that is used to authenticate during the write.
   * @return the block token for writing the data
   */
  Token<OzoneBlockTokenIdentifier> getToken() {
    return this.token;
  }

  /**
   * Gets the amount of bytes remaining from the full write.
   * @return the amount of bytes to still be written to the key
   */
  //TODO: this does not belong to here...
  long getRemaining() {
    return getLength() - getCurrentPosition();
  }

  /**
   * Increases current position by the given length. Used in writes.
   *
   * @param len the amount of bytes to increase position with.
   */
  void incCurrentPosition(long len) {
    currentPosition += len;
  }

  /**
   * Increases current position by one. Used in writes.
   */
  void incCurrentPosition() {
    currentPosition++;
  }

  /**
   * In case of a failure this method can be used to reset the position back to
   * the last position acked by a node before a write failure.
   */
  void resetToAckedPosition() {
    currentPosition = getTotalAckDataLength();
  }

  @VisibleForTesting
  public OutputStream getOutputStream() {
    return this.outputStream;
  }

  @VisibleForTesting
  public BlockID getBlockID() {
    return this.blockID;
  }

  /**
   * During writes a block ID might change as BCSID's are increasing.
   * Implementors might account these changes, and return a different block id
   * here.
   * @param id the last know ID of the block.
   */
  @VisibleForTesting
  protected void updateBlockID(BlockID id) {
    this.blockID = id;
  }

  OzoneClientConfig getConf() {
    return this.config;
  }

  XceiverClientFactory getXceiverClientManager() {
    return this.xceiverClientManager;
  }

  /**
   * Gets the original Pipeline this entry is initialized with.
   * @return the original pipeline
   */
  @VisibleForTesting
  public Pipeline getPipeline() {
    return this.pipeline;
  }

<<<<<<< HEAD
=======
  /**
   * Gets the Pipeline based on which the location report can be sent to the OM.
   * This is necessary, as implementors might use special pipeline information
   * that can be created during commit, but not during initialization,
   * and might need to update some Pipeline information returned in
   * OMKeyLocationInfo.
   * @return
   */
  Pipeline getPipelineForOMLocationReport() {
    return getPipeline();
  }

>>>>>>> e0d4007b
  long getCurrentPosition() {
    return this.currentPosition;
  }

  BufferPool getBufferPool() {
    return this.bufferPool;
  }

  /**
   * Builder class for ChunkGroupOutputStreamEntry.
   * */
  public static class Builder {

    private BlockID blockID;
    private String key;
    private XceiverClientFactory xceiverClientManager;
    private Pipeline pipeline;
    private long length;
    private BufferPool bufferPool;
    private Token<OzoneBlockTokenIdentifier> token;
    private OzoneClientConfig config;

    public Builder setBlockID(BlockID bID) {
      this.blockID = bID;
      return this;
    }

    public Builder setKey(String keys) {
      this.key = keys;
      return this;
    }

    public Builder setXceiverClientManager(
        XceiverClientFactory xClientManager) {
      this.xceiverClientManager = xClientManager;
      return this;
    }

    public Builder setPipeline(Pipeline ppln) {
      this.pipeline = ppln;
      return this;
    }

    public Builder setLength(long len) {
      this.length = len;
      return this;
    }

    public Builder setBufferPool(BufferPool pool) {
      this.bufferPool = pool;
      return this;
    }

    public Builder setConfig(OzoneClientConfig clientConfig) {
      this.config = clientConfig;
      return this;
    }

    public Builder setToken(Token<OzoneBlockTokenIdentifier> bToken) {
      this.token = bToken;
      return this;
    }

    public BlockOutputStreamEntry build() {
      return new BlockOutputStreamEntry(blockID,
          key,
          xceiverClientManager,
          pipeline,
          length,
          bufferPool,
          token, config);
    }
  }
}

<|MERGE_RESOLUTION|>--- conflicted
+++ resolved
@@ -298,8 +298,6 @@
     return this.pipeline;
   }
 
-<<<<<<< HEAD
-=======
   /**
    * Gets the Pipeline based on which the location report can be sent to the OM.
    * This is necessary, as implementors might use special pipeline information
@@ -312,7 +310,6 @@
     return getPipeline();
   }
 
->>>>>>> e0d4007b
   long getCurrentPosition() {
     return this.currentPosition;
   }
